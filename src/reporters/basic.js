import util from 'util'
import { vsprintf } from 'printj'
import dayjs from 'dayjs'
import { isPlainObject, parseStack } from '../utils'

const NS_SEPARATOR = ' - '

export default class BasicReporter {
  constructor (options) {
    this.options = Object.assign({
      stream: process.stdout,
      errStream: process.stderr,
<<<<<<< HEAD
      showType: false,
      timeFormat: 'HH:mm:ss',
      formats: {
        /* eslint-disable no-multi-spaces */
        default: '' +
          '[%1$s]' +   // print date in brackets
          ' ' +
          '[%2$-7s]' + // print right padded type in brackets
          ' ' +
          '%3$s' +     // print tag
          '%4$s' +     // print log message
          '%5$s' +     // print additional arguments
          '\n'
        /* eslint-disable no-multi-spaces */
      }
=======
      alignment: 'left'
>>>>>>> e7b5ebd6
    }, options)

    this.write = this.write.bind(this)
    this.writeError = this.writeError.bind(this)
  }

  write (data) {
    this.options.stream.write(data)
  }

  writeError (data) {
    this.options.errStream.write(data)
  }

  formatStack (stack) {
    return '> ' + parseStack(stack).join('\n> ')
  }

  format (arg) {
    if (isPlainObject(arg)) {
      return JSON.stringify(arg, null, 2)
    }

    if (util.formatWithOptions) {
      // Node >= 10
      return util.formatWithOptions({ colors: true }, arg)
    } else {
      return util.format(arg)
    }
  }

  getFields (logObj) {
    let message = logObj.message || ''
    let type = logObj.type || ''
    let tag = logObj.tag || ''
    let date = dayjs(logObj.date).format(this.options.timeFormat)

    // Format args
    const args = logObj.args.map(arg => {
      // error-like argument
      if (arg.stack) {
        if (!message.length && arg.message) {
          message = arg.message
        }
        if (!type.length) {
          type = 'error'
        }
        return this.formatStack(arg.stack, { suffix: ' ↲' })
      }

      // General argument
      return this.format(arg)
    })

    // If no message is provided, assume args[0] as message
    if (!message.length && args.length) {
      message = args.shift()
    }

    return {
      args,
      date,
      message,
      tag,
      type
    }
  }

  prepareWrite (logObj, fields) {
    const format = this.options.formats.default

    const argv = [
      fields.date,
      fields.type.toUpperCase(),
      !fields.tag.length ? '' : (fields.tag.replace(/:/g, '>') + '>').split('>').join(NS_SEPARATOR),
      fields.message,
      !fields.args.length ? '' : '\n' + fields.args.join(' ')
    ]

    return { format, argv }
  }

  log (logObj) {
    const fields = this.getFields(logObj)
    const write = logObj.isError ? this.writeError : this.write

    const { format, argv } = this.prepareWrite(logObj, fields)

    write(vsprintf(format, argv))
  }
}<|MERGE_RESOLUTION|>--- conflicted
+++ resolved
@@ -10,8 +10,6 @@
     this.options = Object.assign({
       stream: process.stdout,
       errStream: process.stderr,
-<<<<<<< HEAD
-      showType: false,
       timeFormat: 'HH:mm:ss',
       formats: {
         /* eslint-disable no-multi-spaces */
@@ -26,9 +24,6 @@
           '\n'
         /* eslint-disable no-multi-spaces */
       }
-=======
-      alignment: 'left'
->>>>>>> e7b5ebd6
     }, options)
 
     this.write = this.write.bind(this)
