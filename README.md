# 🎮  Consola

[![Standard JS][standard-js-src]][standard-js-href]
[![npm version][npm-version-src]][npm-version-href]
[![npm downloads][npm-downloads-src]][npm-downloads-href]

> Elegant Console Logger

## Why Consola?

- Easy to use
- Fancy output with fallback for continuous integration (CI) environments
- Global mockable stdout/stderr wrapper
- Pluggable reporters
- Consistent command line interface (CLI) experience
- Tag support

## Installation

Using yarn:

```bash
yarn add consola
```

Using npm:

```bash
npm i consola
```

## Getting Started

```js
const consola = require('consola')

// See types section for all available types

consola.start('Starting build')
consola.success('Built!')
consola.info('Reporter: Some info')
consola.error(new Error('Foo'))
```

<div align="center">
<br>
<img src="./assets/fancy.png" width="600px">
<p>Fancy Reporter</p>
<br>
</div>

<pre>
[20:15:57] [DEBUG] A message with consola.debug()
[20:15:57] [ERROR] A message with consola.error()
[20:15:57] [FATAL] A message with consola.fatal()
[20:15:57] [INFO] A message with consola.info()
[20:15:57] [LOG] A message with consola.log()
[20:15:57] [INFO] A JSON Log:
{
  "name": "Cat",
  "color": "#454545"
}
[18:40:19] [ERROR] Something bad happened!
> Object.<anonymous> (consola/demo.js:30:17)
> Module._compile (module.js:652:30)
> Object.Module._extensions..js (module.js:663:10)
</pre>
<div align="center">
  <p>Minimal Reporter (CI)</p>
  <br>
</div>

## Methods

<<<<<<< HEAD
#### `consola.<type>(logObject)`
#### `consola.<type>(args...)`
=======
Group logs using a scope:
>>>>>>> 22f8fe0c

Log to all reporters.

#### `addReporter(reporter)`

Register a custom reporter instance.

#### `removeReporter(reporter?)`

Remove a registered reporter.

If no arguments are passed all reporters will be removed.

#### `create(options)`

Create a new `Consola` instance and inherit all parent options for defaults.

## Fields

#### `reporters`

An array of active reporters.

#### `level`

The level to display logs. Any logs at or above this level will be displayed.
List of available levels [here](./src/types.js)

You can set log level using `CONSOLA_LEVEL` environment variable.

## logObject

logObject is a free-to-extend object which will be passed to reporters.

Here are standard possible fields:

Common fields:

- `additional`
- `additionalColor`
- `args`
- `date`
- `message`
- `tag`

Extended fields:

- `badge`
- `clear`
- `icon`

## Reporters

Choose between one of the built-in reporters or bring own reporter.

By default `FancyReporter` is registered for modern terminals or `BasicReporter` will be used if running in limited environments such as CIs.

Available reporters:

- [BasicReporter](./src/reporters/basic.js)
- [FancyReporter](./src/reporters/fancy.js)
- [JSONReporter](./src/reporters/json.js)
- [WinstonReporter](./src/reporters/winston.js)

### Creating your own reporter

A reporter (Class or Object) exposes `log(logObj)` method.
To write a reporter, check implementations to get an idea.

### Formatting

The `BasicReporter` and `FancyReporter` support custom log formats.

#### Time formats

Specify a `timeFormat` option when creating the reporter. Default format is `HH:mm:ss`.

Consola uses Day.js for formatting, see [here](https://github.com/iamkun/dayjs/blob/master/docs/en/API-reference.md#list-of-all-available-formats) for a list of formatting options.

#### Log formats

The log formats can be customised with a `printf` format string. See [here](https://github.com/SheetJS/printj#printf-format-string-specification) for the used specification. 

The following variables are supported:

##### `BasicReporter`
- `%1$s`: Date string as formatted by `timeFormat`
- `%2$s`: Log type, e.g. SUCCESS
- `%3$s`: Tag
- `%4$s`: Log message
- `%5$s`: Additional fields

##### `FancyReporter`
- `%1$s`: Start text color
- `%2$s`: Start additional text color
- `%3$s`: Start background color
- `%4$s`: End all (background) colors
- `%5$s`: Date string as formatted by `timeFormat`
- `%6$s`: Log type, e.g. SUCCESS
- `%7$s`: Tag
- `%8$s`: Log message
- `%9$s`: Additional fields
- `%10$s`: Figure icon
- `%11$d`: Length of figure icon string + 1 if icon exists, used for conditional space after icon

```js
consola = new Consola({
  reporters: [
    new BasicReporter({
      timeFormat: 'hh:mm:ss A'
    }),
    new FancyReporter({
      formats: {
        default: '[%5$s] [%6$-7s] %7$s%8$s%9$s\n', // same format as BasicReporter
        badge: '\n' +
          '    /================================================\\\n' +
          '    |%3$s' + '%10$s'.repeat(48) + '%4$s|\n' +
          '    |%3$s%10$s' + ' '.repeat(46) + '%10$s%4$s|\n' +
          '    |%3$s%10$s %6$-44s %10$s%4$s|\n' +
          '    |%3$s%10$s %8$-44s %10$s%4$s|\n' +
          '    |%3$s%10$s' + ' '.repeat(46) + '%10$s%4$s|\n' +
          '    |%3$s' + '%10$s'.repeat(48) + '%4$s|\n' +
          '    \\================================================/\n\n'
      }
    })
  ]
})
```

## Types

Types can be treated as _extended logging levels_ in Consola's world.

A list of all available default types is [here](./src/types.js).

## Creating a new instance

Consola has a global instance and is recommended to use everywhere.
In case more control is needed, create a new instance.

```js
import consola from 'consola'

const logger = consola.create({
    // level: 4,
    reporters: [
      new consola.JSONReporter()
    ],
    defaults: {
      additionalColor: 'white'
    }
})
```

## Integrations

### With jest

```js
consola.removeReporter().addReporter({
  log: jest.fn()
})
```

### With jsdom

```js
{
  virtualConsole: new jsdom.VirtualConsole().sendTo(consola)
}
```

## License

MIT - Made with 💖 By Nuxt.js team!

<!-- Refs -->
[standard-js-src]: https://flat.badgen.net/badge/code%20style/standard/green
[standard-js-href]: https://standardjs.com
[npm-version-src]: https://flat.badgen.net/npm/v/consola/latest
[npm-version-href]: https://npmjs.com/package/consola
[npm-downloads-src]: https://flat.badgen.net/npm/dt/consola
[npm-downloads-href]: https://npmjs.com/package/consola<|MERGE_RESOLUTION|>--- conflicted
+++ resolved
@@ -72,12 +72,8 @@
 
 ## Methods
 
-<<<<<<< HEAD
 #### `consola.<type>(logObject)`
 #### `consola.<type>(args...)`
-=======
-Group logs using a scope:
->>>>>>> 22f8fe0c
 
 Log to all reporters.
 
@@ -159,7 +155,7 @@
 
 #### Log formats
 
-The log formats can be customised with a `printf` format string. See [here](https://github.com/SheetJS/printj#printf-format-string-specification) for the used specification. 
+The log formats can be customised with a `printf` format string. See [here](https://github.com/SheetJS/printj#printf-format-string-specification) for the used specification.
 
 The following variables are supported:
 
